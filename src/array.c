// This file is a part of Julia. License is MIT: http://julialang.org/license

/*
  array constructors and primitives
*/
#include <stdlib.h>
#include <string.h>
#include <assert.h>
#ifdef _OS_WINDOWS_
#include <malloc.h>
#endif
#include "julia.h"
#include "julia_internal.h"

#ifdef __cplusplus
extern "C" {
#endif

#define JL_ARRAY_ALIGN(jl_value, nbytes) LLT_ALIGN(jl_value, nbytes)

// array constructors ---------------------------------------------------------

static inline int store_unboxed(jl_value_t *el_type)
{
    return jl_is_datatype(el_type) && jl_is_leaf_type(el_type) && jl_is_immutable(el_type) && jl_is_pointerfree((jl_datatype_t*)el_type);
}

int jl_array_store_unboxed(jl_value_t *el_type)
{
    return store_unboxed(el_type);
}

#if defined(_P64) && defined(UINT128MAX)
typedef __uint128_t wideint_t;
#else
typedef uint64_t wideint_t;
#endif

size_t jl_arr_xtralloc_limit = 0;

#define MAXINTVAL (((size_t)-1)>>1)

static jl_array_t *_new_array_(jl_value_t *atype, uint32_t ndims, size_t *dims,
                               int isunboxed, int elsz)
{
    size_t i, tot, nel=1;
    void *data;
    jl_array_t *a;

    for(i=0; i < ndims; i++) {
        wideint_t prod = (wideint_t)nel * (wideint_t)dims[i];
        if (prod > (wideint_t) MAXINTVAL)
            jl_error("invalid Array dimensions");
        nel = prod;
    }

    if (isunboxed) {
        wideint_t prod = (wideint_t)elsz * (wideint_t)nel;
        if (prod > (wideint_t) MAXINTVAL)
            jl_error("invalid Array size");
        tot = prod;
        if (elsz == 1) {
            // hidden 0 terminator for all byte arrays
            tot++;
        }
    }
    else {
        wideint_t prod = (wideint_t)sizeof(void*) * (wideint_t)nel;
        if (prod > (wideint_t) MAXINTVAL)
            jl_error("invalid Array size");
        tot = prod;
    }

    int ndimwords = jl_array_ndimwords(ndims);
    int tsz = JL_ARRAY_ALIGN(sizeof(jl_array_t) + ndimwords*sizeof(size_t), JL_CACHE_BYTE_ALIGNMENT);
    if (tot <= ARRAY_INLINE_NBYTES) {
        if (isunboxed && elsz >= 4)
            tsz = JL_ARRAY_ALIGN(tsz, JL_SMALL_BYTE_ALIGNMENT); // align data area
        size_t doffs = tsz;
        tsz += tot;
        tsz = JL_ARRAY_ALIGN(tsz, JL_SMALL_BYTE_ALIGNMENT); // align whole object
        a = (jl_array_t*)jl_gc_allocobj(tsz);
        jl_set_typeof(a, atype);
        a->flags.how = 0;
        data = (char*)a + doffs;
        if (tot > 0 && !isunboxed) {
            memset(data, 0, tot);
        }
    }
    else {
        tsz = JL_ARRAY_ALIGN(tsz, JL_CACHE_BYTE_ALIGNMENT); // align whole object
        a = (jl_array_t*)jl_gc_allocobj(tsz);
        JL_GC_PUSH1(&a);
        jl_set_typeof(a, atype);
        // temporarily initialize to make gc-safe
        a->data = NULL;
        a->flags.how = 2;
        // Make sure the GC can correctly identify if this is pool allocated
        // and mark the page accordingly
        a->flags.pooled = tsz <= GC_MAX_SZCLASS;

        data = jl_gc_managed_malloc(tot);
        jl_gc_track_malloced_array(a);
        if (!isunboxed)
            memset(data, 0, tot);
        JL_GC_POP();
    }
    a->flags.pooled = tsz <= GC_MAX_SZCLASS;

    a->data = data;
    if (elsz == 1) ((char*)data)[tot-1] = '\0';
#ifdef STORE_ARRAY_LEN
    a->length = nel;
#endif
    a->flags.ndims = ndims;
    a->flags.ptrarray = !isunboxed;
    a->elsize = elsz;
    a->flags.isshared = 0;
    a->flags.isaligned = 1;
    a->offset = 0;
    if (ndims == 1) {
        a->nrows = nel;
        a->maxsize = nel;
    }
    else {
        size_t *adims = &a->nrows;
        for(i=0; i < ndims; i++)
            adims[i] = dims[i];
    }

    return a;
}

static inline jl_array_t *_new_array(jl_value_t *atype, uint32_t ndims, size_t *dims)
{
    int isunboxed=0, elsz=sizeof(void*);
    jl_value_t *el_type = jl_tparam0(atype);
    isunboxed = store_unboxed(el_type);
    if (isunboxed)
        elsz = jl_datatype_size(el_type);
    return _new_array_(atype, ndims, dims, isunboxed, elsz);
}

jl_array_t *jl_new_array_for_deserialization(jl_value_t *atype, uint32_t ndims, size_t *dims,
                                             int isunboxed, int elsz)
{
    return _new_array_(atype, ndims, dims, isunboxed, elsz);
}

static inline int is_ntuple_long(jl_value_t *v)
{
    if (!jl_is_tuple(v))
        return 0;
    size_t nfields = jl_nfields(v);
    for (size_t i = 0; i < nfields; i++) {
        if (jl_field_type(jl_typeof(v), i) != (jl_value_t*)jl_long_type) {
            return 0;
        }
    }
    return 1;
}

JL_DLLEXPORT jl_array_t *jl_reshape_array(jl_value_t *atype, jl_array_t *data,
                                          jl_value_t *_dims)
{
    jl_array_t *a;
    size_t ndims = jl_nfields(_dims);
    assert(is_ntuple_long(_dims));
    size_t *dims = (size_t*)_dims;

    int ndimwords = jl_array_ndimwords(ndims);
    int tsz = JL_ARRAY_ALIGN(sizeof(jl_array_t) + ndimwords*sizeof(size_t) + sizeof(void*), JL_SMALL_BYTE_ALIGNMENT);
    a = (jl_array_t*)jl_gc_allocobj(tsz);
    jl_set_typeof(a, atype);
    a->flags.pooled = tsz <= GC_MAX_SZCLASS;
    a->flags.ndims = ndims;
    a->offset = 0;
    a->data = NULL;
    a->flags.isaligned = data->flags.isaligned;
    jl_value_t *el_type = jl_tparam0(atype);
    if (store_unboxed(el_type)) {
        a->elsize = jl_datatype_size(el_type);
        a->flags.ptrarray = 0;
    }
    else {
        a->elsize = sizeof(void*);
        a->flags.ptrarray = 1;
    }

    jl_array_t *owner = data;
    // if data is itself a shared wrapper,
    // owner should point back to the original array
    if (owner->flags.how == 3) {
        owner = (jl_array_t*)jl_array_data_owner(owner);
    }
    assert(owner->flags.how != 3);
    jl_array_data_owner(a) = (jl_value_t*)owner;

    a->flags.how = 3;
    a->data = data->data;
    a->flags.isshared = 1;
    data->flags.isshared = 1;

    if (ndims == 1) {
        size_t l = dims[0];
#ifdef STORE_ARRAY_LEN
        a->length = l;
#endif
        a->nrows = l;
        a->maxsize = l;
    }
    else {
        size_t *adims = &a->nrows;
        size_t l = 1;
        wideint_t prod;
        for (size_t i = 0; i < ndims; i++) {
            adims[i] = dims[i];
            prod = (wideint_t)l * (wideint_t)adims[i];
            if (prod > (wideint_t) MAXINTVAL)
                jl_error("invalid Array dimensions");
            l = prod;
        }
#ifdef STORE_ARRAY_LEN
        a->length = l;
#endif
    }

    return a;
}

// own_buffer != 0 iff GC should call free() on this pointer eventually
JL_DLLEXPORT jl_array_t *jl_ptr_to_array_1d(jl_value_t *atype, void *data,
                                            size_t nel, int own_buffer)
{
    size_t elsz;
    jl_array_t *a;
    jl_value_t *el_type = jl_tparam0(atype);

    int isunboxed = store_unboxed(el_type);
    if (isunboxed)
        elsz = jl_datatype_size(el_type);
    else
        elsz = sizeof(void*);

    int ndimwords = jl_array_ndimwords(1);
    int tsz = JL_ARRAY_ALIGN(sizeof(jl_array_t) + ndimwords*sizeof(size_t), JL_CACHE_BYTE_ALIGNMENT);
    a = (jl_array_t*)jl_gc_allocobj(tsz);
    jl_set_typeof(a, atype);
    a->flags.pooled = tsz <= GC_MAX_SZCLASS;
    a->data = data;
#ifdef STORE_ARRAY_LEN
    a->length = nel;
#endif
    a->elsize = elsz;
    a->flags.ptrarray = !isunboxed;
    a->flags.ndims = 1;
    a->flags.isshared = 1;
    a->flags.isaligned = 0;  // TODO: allow passing memalign'd buffers
    if (own_buffer) {
        a->flags.how = 2;
        jl_gc_track_malloced_array(a);
        jl_gc_count_allocd(nel*elsz + (elsz == 1 ? 1 : 0));
    }
    else {
        a->flags.how = 0;
    }

    a->nrows = nel;
    a->maxsize = nel;
    a->offset = 0;
    return a;
}

JL_DLLEXPORT jl_array_t *jl_ptr_to_array(jl_value_t *atype, void *data,
                                         jl_value_t *_dims, int own_buffer)
{
    size_t elsz, nel = 1;
    jl_array_t *a;
    size_t ndims = jl_nfields(_dims);
    wideint_t prod;
<<<<<<< HEAD

    for(i=0; i < ndims; i++) {
        prod = (wideint_t)nel * (wideint_t)jl_unbox_long(jl_fieldref(dims,i));
=======
    assert(is_ntuple_long(_dims));
    size_t *dims = (size_t*)_dims;
    for (size_t i = 0; i < ndims; i++) {
        prod = (wideint_t)nel * (wideint_t)dims[i];
>>>>>>> cf52a348
        if (prod > (wideint_t) MAXINTVAL)
            jl_error("invalid Array dimensions");
        nel = prod;
    }
    if (__unlikely(ndims == 1))
        return jl_ptr_to_array_1d(atype, data, nel, own_buffer);
    jl_value_t *el_type = jl_tparam0(atype);

    int isunboxed = store_unboxed(el_type);
    if (isunboxed)
        elsz = jl_datatype_size(el_type);
    else
        elsz = sizeof(void*);

    int ndimwords = jl_array_ndimwords(ndims);
    int tsz = JL_ARRAY_ALIGN(sizeof(jl_array_t) + ndimwords*sizeof(size_t), JL_CACHE_BYTE_ALIGNMENT);
    a = (jl_array_t*)jl_gc_allocobj(tsz);
    jl_set_typeof(a, atype);
    a->flags.pooled = tsz <= GC_MAX_SZCLASS;
    a->data = data;
#ifdef STORE_ARRAY_LEN
    a->length = nel;
#endif
    a->elsize = elsz;
    a->flags.ptrarray = !isunboxed;
    a->flags.ndims = ndims;
    a->offset = 0;
    a->flags.isshared = 1;
    a->flags.isaligned = 0;
    if (own_buffer) {
        a->flags.how = 2;
        jl_gc_track_malloced_array(a);
        jl_gc_count_allocd(nel*elsz + (elsz == 1 ? 1 : 0));
    }
    else {
        a->flags.how = 0;
    }

<<<<<<< HEAD
    if (ndims == 1) {
        a->nrows = nel;
        a->maxsize = nel;
    }
    else {
        size_t *adims = &a->nrows;
        // jl_fieldref can allocate
        JL_GC_PUSH1(&a);
        for(i=0; i < ndims; i++) {
            adims[i] = jl_unbox_long(jl_fieldref(dims,i));
        }
        JL_GC_POP();
    }
=======
    assert(ndims != 1); // handled above
    memcpy(&a->nrows, dims, ndims * sizeof(size_t));
>>>>>>> cf52a348
    return a;
}

JL_DLLEXPORT jl_array_t *jl_new_array(jl_value_t *atype, jl_value_t *_dims)
{
    size_t ndims = jl_nfields(_dims);
    assert(is_ntuple_long(_dims));
    return _new_array(atype, ndims, (size_t*)_dims);
}

JL_DLLEXPORT jl_array_t *jl_alloc_array_1d(jl_value_t *atype, size_t nr)
{
    return _new_array(atype, 1, &nr);
}

JL_DLLEXPORT jl_array_t *jl_alloc_array_2d(jl_value_t *atype, size_t nr,
                                           size_t nc)
{
    size_t d[2] = {nr, nc};
    return _new_array(atype, 2, &d[0]);
}

JL_DLLEXPORT jl_array_t *jl_alloc_array_3d(jl_value_t *atype, size_t nr,
                                           size_t nc, size_t z)
{
    size_t d[3] = {nr, nc, z};
    return _new_array(atype, 3, &d[0]);
}

JL_DLLEXPORT jl_array_t *jl_pchar_to_array(const char *str, size_t len)
{
    jl_array_t *a = jl_alloc_array_1d(jl_array_uint8_type, len);
    memcpy(a->data, str, len);
    return a;
}

JL_DLLEXPORT jl_value_t *jl_array_to_string(jl_array_t *a)
{
    if (!jl_typeis(a, jl_array_uint8_type))
        jl_type_error("jl_array_to_string", (jl_value_t*)jl_array_uint8_type, (jl_value_t*)a);
    jl_datatype_t *string_type = u8_isvalid((char*)a->data, jl_array_len(a)) == 1 ? // ASCII
        jl_ascii_string_type : jl_utf8_string_type;
    jl_value_t *s = (jl_value_t*)jl_gc_alloc_1w();
    jl_set_typeof(s, string_type);
    jl_set_nth_field(s, 0, (jl_value_t*)a);
    return s;
}

JL_DLLEXPORT jl_value_t *jl_pchar_to_string(const char *str, size_t len)
{
    jl_array_t *a = jl_pchar_to_array(str, len);
    JL_GC_PUSH1(&a);
    jl_value_t *s = jl_array_to_string(a);
    JL_GC_POP();
    return s;
}

JL_DLLEXPORT jl_value_t *jl_cstr_to_string(const char *str)
{
    return jl_pchar_to_string(str, strlen(str));
}

JL_DLLEXPORT jl_array_t *jl_alloc_cell_1d(size_t n)
{
    return jl_alloc_array_1d(jl_array_any_type, n);
}

JL_DLLEXPORT jl_value_t *jl_apply_array_type(jl_datatype_t *type, size_t dim)
{
    jl_value_t *boxed_dim = jl_box_long(dim);
    JL_GC_PUSH1(&boxed_dim);
    jl_value_t *ret = jl_apply_type((jl_value_t*)jl_array_type, jl_svec2(type, boxed_dim));
    JL_GC_POP();
    return ret;
}

// array primitives -----------------------------------------------------------

#ifndef STORE_ARRAY_LEN
JL_DLLEXPORT size_t jl_array_len_(jl_array_t *a)
{
    size_t l = 1;
    for(size_t i=0; i < jl_array_ndims(a); i++)
        l *= jl_array_dim(a, i);
    return l;
}
#endif

JL_CALLABLE(jl_f_arraysize)
{
    JL_NARGS(arraysize, 2, 2);
    JL_TYPECHK(arraysize, array, args[0]);
    jl_array_t *a = (jl_array_t*)args[0];
    size_t nd = jl_array_ndims(a);
    JL_TYPECHK(arraysize, long, args[1]);
    int dno = jl_unbox_long(args[1]);
    if (dno < 1)
        jl_error("arraysize: dimension out of range");
    if (dno > nd)
        return jl_box_long(1);
    return jl_box_long((&a->nrows)[dno-1]);
}

JL_DLLEXPORT jl_value_t *jl_arrayref(jl_array_t *a, size_t i)
{
    assert(i < jl_array_len(a));
    jl_value_t *elt;
    if (!a->flags.ptrarray) {
        jl_value_t *el_type = (jl_value_t*)jl_tparam0(jl_typeof(a));
        elt = jl_new_bits(el_type, &((char*)a->data)[i*a->elsize]);
    }
    else {
        elt = ((jl_value_t**)a->data)[i];
        if (elt == NULL) {
            jl_throw(jl_undefref_exception);
        }
    }
    return elt;
}

static size_t array_nd_index(jl_array_t *a, jl_value_t **args, size_t nidxs,
                             char *fname)
{
    size_t i=0;
    size_t k, stride=1;
    size_t nd = jl_array_ndims(a);
    for(k=0; k < nidxs; k++) {
        if (!jl_is_long(args[k]))
            jl_type_error(fname, (jl_value_t*)jl_long_type, args[k]);
        size_t ii = jl_unbox_long(args[k])-1;
        i += ii * stride;
        size_t d = k>=nd ? 1 : jl_array_dim(a, k);
        if (k < nidxs-1 && ii >= d)
            jl_bounds_error_v((jl_value_t*)a, args, nidxs);
        stride *= d;
    }
    for(; k < nd; k++)
        stride *= jl_array_dim(a, k);
    if (i >= stride)
        jl_bounds_error_v((jl_value_t*)a, args, nidxs);
    return i;
}

JL_CALLABLE(jl_f_arrayref)
{
    JL_NARGSV(arrayref, 2);
    JL_TYPECHK(arrayref, array, args[0]);
    jl_array_t *a = (jl_array_t*)args[0];
    size_t i = array_nd_index(a, &args[1], nargs-1, "arrayref");
    return jl_arrayref(a, i);
}

JL_DLLEXPORT int jl_array_isassigned(jl_array_t *a, size_t i)
{
    if (a->flags.ptrarray)
        return ((jl_value_t**)jl_array_data(a))[i] != NULL;
    return 1;
}

int jl_array_isdefined(jl_value_t **args0, int nargs)
{
    assert(jl_is_array(args0[0]));
    jl_array_t *a = (jl_array_t*)args0[0];
    jl_value_t **args = &args0[1];
    size_t nidxs = nargs-1;
    size_t i=0;
    size_t k, stride=1;
    size_t nd = jl_array_ndims(a);
    for(k=0; k < nidxs; k++) {
        if (!jl_is_long(args[k]))
            jl_type_error("isdefined", (jl_value_t*)jl_long_type, args[k]);
        size_t ii = jl_unbox_long(args[k])-1;
        i += ii * stride;
        size_t d = k>=nd ? 1 : jl_array_dim(a, k);
        if (k < nidxs-1 && ii >= d)
            return 0;
        stride *= d;
    }
    for(; k < nd; k++)
        stride *= jl_array_dim(a, k);
    if (i >= stride)
        return 0;

    if (a->flags.ptrarray)
        return ((jl_value_t**)jl_array_data(a))[i] != NULL;
    return 1;
}

JL_DLLEXPORT void jl_arrayset(jl_array_t *a, jl_value_t *rhs, size_t i)
{
    assert(i < jl_array_len(a));
    jl_value_t *el_type = jl_tparam0(jl_typeof(a));
    if (el_type != (jl_value_t*)jl_any_type) {
        if (!jl_subtype(rhs, el_type, 1))
            jl_type_error("arrayset", el_type, rhs);
    }
    if (!a->flags.ptrarray) {
        jl_assign_bits(&((char*)a->data)[i*a->elsize], rhs);
    }
    else {
        ((jl_value_t**)a->data)[i] = rhs;
        jl_value_t *owner = (jl_value_t*)a;
        if (a->flags.how == 3) {
            owner = jl_array_data_owner(a);
        }
        jl_gc_wb(owner, rhs);
    }
}

JL_CALLABLE(jl_f_arrayset)
{
    JL_NARGSV(arrayset, 3);
    JL_TYPECHK(arrayset, array, args[0]);
    jl_array_t *a = (jl_array_t*)args[0];
    size_t i = array_nd_index(a, &args[2], nargs-2, "arrayset");
    jl_arrayset(a, args[1], i);
    return args[0];
}

JL_DLLEXPORT void jl_arrayunset(jl_array_t *a, size_t i)
{
    if (i >= jl_array_len(a))
        jl_bounds_error_int((jl_value_t*)a, i+1);
    char *ptail = (char*)a->data + i*a->elsize;
    if (a->flags.ptrarray)
        memset(ptail, 0, a->elsize);
}

// at this size and bigger, allocate resized array data with malloc
#define MALLOC_THRESH 1048576

// allocate buffer of newlen elements, placing old data at given offset (in #elts)
//     newlen: new length (#elts), including offset
//     oldlen: old length (#elts), excluding offset
//     offs: new offset
static void array_resize_buffer(jl_array_t *a, size_t newlen, size_t oldlen, size_t offs)
{
    size_t es = a->elsize;
    size_t nbytes = newlen * es;
    size_t offsnb = offs * es;
    size_t oldnbytes = oldlen * es;
    size_t oldoffsnb = a->offset * es;
    if (es == 1)
        nbytes++;
    assert(!a->flags.isshared || a->flags.how==3);
    char *newdata;
    if (a->flags.how == 2) {
        // already malloc'd - use realloc
        newdata = (char*)jl_gc_managed_realloc((char*)a->data - oldoffsnb, nbytes,
                                               oldnbytes+oldoffsnb, a->flags.isaligned, (jl_value_t*)a);
        if (offs != a->offset) {
            memmove(&newdata[offsnb], &newdata[oldoffsnb], oldnbytes);
        }
    }
    else {
        if (
#ifdef _P64
            nbytes >= MALLOC_THRESH
#else
            es > 4
#endif
            ) {
            newdata = (char*)jl_gc_managed_malloc(nbytes);
            jl_gc_track_malloced_array(a);
            a->flags.how = 2;
            a->flags.isaligned = 1;
        }
        else {
            newdata = (char*)allocb(nbytes);
            a->flags.how = 1;
        }
        memcpy(newdata + offsnb, (char*)a->data, oldnbytes);
    }

    a->data = newdata + offsnb;
    a->flags.isshared = 0;
    if (a->flags.ptrarray || es==1)
        memset(newdata+offsnb+oldnbytes, 0, nbytes-oldnbytes-offsnb);
    if (a->flags.how == 1)
        jl_gc_wb_buf(a, newdata);
    a->maxsize = newlen;
}

static void array_try_unshare(jl_array_t *a)
{
    if (a->flags.isshared) {
        if (a->flags.how != 3)
            jl_error("cannot resize array with shared data");
        size_t len = jl_array_nrows(a);
        array_resize_buffer(a, len, len, a->offset);
    }
}

static size_t limit_overallocation(jl_array_t *a, size_t alen, size_t newlen, size_t inc)
{
    // Limit overallocation to jl_arr_xtralloc_limit
    size_t es = a->elsize;
    size_t xtra_elems_mem = (newlen - a->offset - alen - inc) * es;
    if (xtra_elems_mem > jl_arr_xtralloc_limit) {
        // prune down
        return alen + inc + a->offset + (jl_arr_xtralloc_limit / es);
    }
    return newlen;
}

JL_DLLEXPORT void jl_array_grow_end(jl_array_t *a, size_t inc)
{
    if (a->flags.isshared && a->flags.how!=3) jl_error("cannot resize array with shared data");
    // optimized for the case of only growing and shrinking at the end
    size_t alen = jl_array_nrows(a);
    if ((alen + inc) > a->maxsize - a->offset) {
        size_t newlen = a->maxsize==0 ? (inc<4?4:inc) : a->maxsize*2;
        while ((alen + inc) > newlen - a->offset)
            newlen *= 2;

        newlen = limit_overallocation(a, alen, newlen, inc);
        array_resize_buffer(a, newlen, alen, a->offset);
    }
#ifdef STORE_ARRAY_LEN
    a->length += inc;
#endif
    a->nrows += inc;
}

JL_DLLEXPORT void jl_array_del_end(jl_array_t *a, size_t dec)
{
    if (dec == 0) return;
    if (dec > a->nrows)
        jl_bounds_error_int((jl_value_t*)a, a->nrows - dec);
    if (a->flags.isshared) array_try_unshare(a);
    if (a->elsize > 0) {
        char *ptail = (char*)a->data + (a->nrows-dec)*a->elsize;
        assert(ptail < (char*)a->data + (a->length*a->elsize));
        if (a->flags.ptrarray)
            memset(ptail, 0, dec*a->elsize);
        else
            ptail[0] = 0;
    }
#ifdef STORE_ARRAY_LEN
    a->length -= dec;
#endif
    a->nrows -= dec;
}

JL_DLLEXPORT void jl_array_sizehint(jl_array_t *a, size_t sz)
{
    if (sz <= jl_array_len(a))
        return;
    size_t inc = sz - jl_array_len(a);
    jl_array_grow_end(a, inc);
#ifdef STORE_ARRAY_LEN
    a->length -= inc;
#endif
    a->nrows -= inc;
}

JL_DLLEXPORT void jl_array_grow_beg(jl_array_t *a, size_t inc)
{
    // For pointer array the memory grown should be zero'd
    if (inc == 0) return;
    // designed to handle the case of growing and shrinking at both ends
    if (a->flags.isshared) array_try_unshare(a);
    size_t es = a->elsize;
    size_t incnb = inc*es;
    if (a->offset >= inc) {
        a->data = (char*)a->data - incnb;
        a->offset -= inc;
    }
    else {
        size_t alen = a->nrows;
        size_t anb = alen*es;
        if (inc > (a->maxsize-alen)/2 - (a->maxsize-alen)/20) {
            size_t newlen = a->maxsize==0 ? inc*2 : a->maxsize*2;
            while (alen+2*inc > newlen-a->offset)
                newlen *= 2;

            newlen = limit_overallocation(a, alen, newlen, 2*inc);
            size_t center = (newlen - (alen + inc))/2;
            array_resize_buffer(a, newlen, alen, center+inc);
            a->offset = center;
            a->data = (char*)a->data - incnb;
        }
        else {
            size_t center = (a->maxsize - (alen + inc))/2;
            char *newdata = (char*)a->data - es*a->offset + es*center;
            memmove(&newdata[incnb], a->data, anb);
            a->data = newdata;
            a->offset = center;
        }
    }
    if (a->flags.ptrarray)
        memset((char*)a->data, 0, incnb);
#ifdef STORE_ARRAY_LEN
    a->length += inc;
#endif
    a->nrows += inc;
}

JL_DLLEXPORT void jl_array_del_beg(jl_array_t *a, size_t dec)
{
    if (dec == 0) return;
    if (dec > a->nrows)
        jl_bounds_error_int((jl_value_t*)a, dec);
    if (a->flags.isshared) array_try_unshare(a);
    size_t es = a->elsize;
    size_t nb = dec*es;
    memset(a->data, 0, nb);
    size_t offset = a->offset;
    offset += dec;
    a->data = (char*)a->data + nb;
#ifdef STORE_ARRAY_LEN
    a->length -= dec;
#endif
    a->nrows -= dec;

    // make sure offset doesn't grow forever due to deleting at beginning
    // and growing at end
    size_t newoffs = offset;
    if (offset >= 13*a->maxsize/20) {
        newoffs = 17*(a->maxsize - a->nrows)/100;
    }
#ifdef _P64
    while (newoffs > (size_t)((uint32_t)-1)) {
        newoffs = newoffs/2;
    }
#endif
    if (newoffs != offset) {
        size_t anb = a->nrows*es;
        size_t delta = (offset - newoffs)*es;
        a->data = (char*)a->data - delta;
        memmove(a->data, (char*)a->data + delta, anb);
    }
    a->offset = newoffs;
}

JL_DLLEXPORT void jl_cell_1d_push(jl_array_t *a, jl_value_t *item)
{
    assert(jl_typeis(a, jl_array_any_type));
    jl_array_grow_end(a, 1);
    jl_cellset(a, jl_array_dim(a,0)-1, item);
}

JL_DLLEXPORT void jl_cell_1d_push2(jl_array_t *a, jl_value_t *b, jl_value_t *c)
{
    assert(jl_typeis(a, jl_array_any_type));
    jl_array_grow_end(a, 2);
    jl_cellset(a, jl_array_dim(a,0)-2, b);
    jl_cellset(a, jl_array_dim(a,0)-1, c);
}

JL_DLLEXPORT jl_value_t *(jl_array_data_owner)(jl_array_t *a)
{
    return jl_array_data_owner(a);
}

#ifdef __cplusplus
}
#endif<|MERGE_RESOLUTION|>--- conflicted
+++ resolved
@@ -278,16 +278,10 @@
     jl_array_t *a;
     size_t ndims = jl_nfields(_dims);
     wideint_t prod;
-<<<<<<< HEAD
-
-    for(i=0; i < ndims; i++) {
-        prod = (wideint_t)nel * (wideint_t)jl_unbox_long(jl_fieldref(dims,i));
-=======
     assert(is_ntuple_long(_dims));
     size_t *dims = (size_t*)_dims;
     for (size_t i = 0; i < ndims; i++) {
         prod = (wideint_t)nel * (wideint_t)dims[i];
->>>>>>> cf52a348
         if (prod > (wideint_t) MAXINTVAL)
             jl_error("invalid Array dimensions");
         nel = prod;
@@ -326,24 +320,8 @@
         a->flags.how = 0;
     }
 
-<<<<<<< HEAD
-    if (ndims == 1) {
-        a->nrows = nel;
-        a->maxsize = nel;
-    }
-    else {
-        size_t *adims = &a->nrows;
-        // jl_fieldref can allocate
-        JL_GC_PUSH1(&a);
-        for(i=0; i < ndims; i++) {
-            adims[i] = jl_unbox_long(jl_fieldref(dims,i));
-        }
-        JL_GC_POP();
-    }
-=======
     assert(ndims != 1); // handled above
     memcpy(&a->nrows, dims, ndims * sizeof(size_t));
->>>>>>> cf52a348
     return a;
 }
 
