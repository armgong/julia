--- conflicted
+++ resolved
@@ -265,14 +265,7 @@
     wideint_t prod;
 
     for(i=0; i < ndims; i++) {
-<<<<<<< HEAD
-        if (jl_is_svec(dims))
-            prod = (wideint_t)nel * (wideint_t)jl_unbox_long(jl_svecref(dims,i));
-        else
-            prod = (wideint_t)nel * (wideint_t)jl_unbox_long(jl_fieldref(dims, i));
-=======
         prod = (wideint_t)nel * (wideint_t)jl_unbox_long(jl_fieldref(dims,i));
->>>>>>> efc71d86
         if (prod > (wideint_t) MAXINTVAL)
             jl_error("invalid Array dimensions");
         nel = prod;
@@ -316,14 +309,7 @@
     else {
         size_t *adims = &a->nrows;
         for(i=0; i < ndims; i++) {
-<<<<<<< HEAD
-            if (jl_is_svec(dims))
-                adims[i] = jl_unbox_long(jl_svecref(dims,i));
-            else
-                adims[i] = jl_unbox_long(jl_fieldref(dims, i));
-=======
             adims[i] = jl_unbox_long(jl_fieldref(dims,i));
->>>>>>> efc71d86
         }
     }
     return a;
@@ -335,10 +321,7 @@
     size_t *adims = (size_t*)alloca(ndims*sizeof(size_t));
     size_t i;
     for(i=0; i < ndims; i++)
-        if (jl_is_svec(dims))
-            adims[i] = jl_unbox_long(jl_svecref(dims,i));
-        else
-            adims[i] = jl_unbox_long(jl_fieldref(dims,i));
+        adims[i] = jl_unbox_long(jl_fieldref(dims,i));
     return _new_array(atype, ndims, adims);
 }
 
